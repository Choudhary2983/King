# CHANGELOG

<<<<<<< HEAD
## v0.1.36 (beta) - January 14, 2022

* Update Kubernetes dependencies to 1.22.5 (@cshoop)
=======
## v0.1.35 (beta) - Oct 18 2021

* Add annotation for specifiying load balancer size unit.
* Add annotation for disabling automatic DNS record creation for load balancer Let's Encrypt certs.
>>>>>>> 72562f80

## v0.1.34 (beta) - Sept 7 2021

* Update Kubernetes dependencies to 1.21.3 (@varshavaradarajan)

## v0.1.33 (beta) - June 24 2021

* Update Kubernetes dependencies to 1.21.2 (@adamwg)

## v0.1.32 (beta) - March 21 2021

* Do not forget work item on firewall controller error (@timoreimann)

## v0.1.31 (beta) - January 30 2021

* Fix broken firewall counter metrics by incrementing (@timoreimann)

## v0.1.30 (beta) - October 31th 2020

* Support LB custom size slug (@anitgandhi)

## v0.1.29 (beta) - October 22th 2020

* Improve firewall metrics design (@timoreimann)
* Support marking Services as firewall-unmanaged (@timoreimann)
* Update Kubernetes dependencies to 1.19.3 (@timoreimann)

## v0.1.28 (beta) - October 15th 2020

* Fix firewall cache usage (@timoreimann)
* Create context after retrieving item from worker queue (@MorrisLaw)
* Fix logging and update Kubernetes dependencies to 1.19.2 (@timoreimann)
* Expose health check failures (@timoreimann)

## v0.1.27 (beta) - September 24th 2020

* Add exponential retry to firewall controller (@MorrisLaw)
* Update Kubernetes dependencies to 1.19.1 (@adamwg)
* Add prometheus metrics instrumentation to firewall controller (@MorrisLaw)
* Add controller to manage worker firewall for public access (@MorrisLaw)
* Support HTTPS as health check protocol (@timoreimann)

## v0.1.26 (beta) - June 16th 2020

* Update Kubernetes dependences to 1.18.3 (@waynr)

## v0.1.25 (beta) - June 15th 2020

* Support disowning LBs (@timoreimann)
* Add commented out leases RBAC rules to manifest (@waynr)

## v0.1.24 (beta) - April 28th 2020

* Add annotation to specify HTTP ports explicitly (@timoreimann)
* Build using Go 1.14 (@timoreimann)
* Add support for enabling backend keepalive feature for load balancers (@anitgandhi)
* Bump godo dependency to v1.35.1 (@anitgandhi)
* Use correct annotation name for invalid health check protocol (@timoreimann)
* Add logging for Create and Update requests to the LB API (@morrislaw)
* Add support for specifying custom load-balancer names (@grzesiek)
* Support specifying a fake region by environment variable (@timoreimann)
* Update Kubernetes dependencies to 1.17.5 (@waynr)

## v0.1.23 (beta) - Jan 31th 2020

### Added

* Add `service.beta.kubernetes.io/do-loadbalancer-healthcheck-port` annotation to customize DO LB health-check port (@ntate)

### Fixed

* Maintain default protocol when secure protocol override is applied (@timoreimann)

## v0.1.22 (beta) - Jan 15th 2020

* Add `DEBUG_ADDR` environment variable for configuring the address of an HTTP server serving a `/healthz` health endpoint (@nanzhong)

## v0.1.21 (beta) - Oct 27th 2019

### Changed

* Update Deployment release manifest API version from removed extensions/v1beta1 to apps/v1 (@timoreimann)
* Update Kubernetes dependencies to 1.16.2 (@timoreimann)

## v0.1.20 (beta) - Sept 9th 2019

### Fixed

* loadbalancers: improve handling of DigitalOcean Let's Encrypt certificates that have been automatically rotated by DigitalOcean's LBaaS (@waynr)

## v0.1.19 (beta) - Aug 28th 2019

### Changed

* Overwrite service load-balancer ID on mismatch (@timoreimann)

## v0.1.18 (beta) - Aug 9th 2019

### Changed

* Reduce API interactions around LB tag synchronization (@timoreimann)

## v0.1.17 (beta) - Aug 6th 2019

### Added

* Support LB with status.Hostname instead of status.IP (@snormore)
* Support custom annotation to specify HTTP2 ports (@timoreimann)
* Use provider ID for setting LB droplet targets (@timoreimann)
* Annotate Service objects by load-balancer UUIDs to enable free LB renames and improve the DO API consumption performance (@timoreimann)

### Fixed

* Do not force HTTP with sticky-sessions (@snormore)
* Set default health check protocol to HTTP if health check path is given (@snormore)

## v0.1.16 (beta) - Jul 16th 2019

### Added

* HTTP/2 support for LB services (@snormore)

### Changed

* Update Kubernetes dependencies to 1.15.0 (@timoreimann)
* Set default LB health check protocol to TCP if not specified (@snormore)
* Default to HTTP for sticky sessions if no protocol is defined (@snormore)

### Fixed

* Do not return error when load-balancer deletion succeeds (@timoreimann)
* Remove local load-balancer cache entry when load-balancer is deleted (@timoreimann)

## v0.1.15 (beta) - Jun 27th 2019

* Set cloud tagging, authentication lookup skipping, and cloud provider flags in-code (@timoreimann)
* Drop droplet cache usage in Instances implementation (@timoreimann)
* Add note to README about CCM being already installed on DOKS (@snormore)
* Set a custom user agent for the godo client (@andrewsomething)

## v0.1.14 (beta) - Apr 26th 2019

* Update Kubernetes dependencies to 1.14.1 (@timoreimann)
* Handle case where stale droplet cache can result in incorrect node deletions (@nanzhong)

## v0.1.13 (beta) - Apr 3rd 2019

* Add support for configuring a specific vpc id (@nanzhong)

## v0.1.12 (beta) - Mar 26th 2019

* Cache API results for DigitalOcean resources and manage them in ResourcesController (@nanzhong)

## v0.1.11 (beta) - Mar 19th 2019

* loadbalancers: add support for PROXY protocol (@timoreimann)
* loadbalancers: support numeric health check parameters (@timoreimann)

## v0.1.10 (beta) - Feb 26th 2019

* loadbalancers: don't use pointer to loop variable in load balancers map (@bouk)

## v0.1.9 (beta) - Feb 26th 2019

**IMPORTANT:** This release contains a significant bug. Use v0.1.10 instead.

* Reconcile cluster ID tags on DO load-balancer resources (@timoreimann)
* Makefile: Fix check-headers target and header violations (@timoreimann)
* prepend the DO-specific tag component to the cluster ID (@timoreimann)
* add script to clean up used DigitalOcean resources (@timoreimann)
* tag created load balancers with existing cluster ID (@timoreimann)
* add some documentation and fix load balancer naming (@tariq1890)
* bump Go version to 1.11.5 (@timoreimann)
* fix link in docs (@eddiezane)
* fix typo in Makefile (@rig0rmortis)
* remove duplicate 'contributing' section (@groovemonkey)
* add end-to-end test verifying Kubernetes compatibility (@timoreimann)
* support overriding the load-balancer health check protocol via the `service.beta.kubernetes.io/do-loadbalancer-healthcheck-protocol` annotation (@andrewsykim)

## v0.1.8 (beta) - Oct 24th 2018

* add support for loadbalancer health check paths via service annotation `service.beta.kubernetes.io/do-loadbalancer-healthcheck-path` (@andrewsykim)
* various clean ups (golint, CI, etc) (@timoreimann)

## v0.1.7 (beta) - Aug 1st 2018

* implement InstanceShutdownByProviderID which adds taints to droplets that are shutdown (@andrewsykim)

## v0.1.6 (alpha) - May 11th 2018

* support loadbalancer http -> https redirect (@peterver)

## v0.1.5 (alpha) - May 9th 2018

* loadbalancers: Support nodes where nodeName is the private or public IP (@klausenbusk)
* Add the ability to overide the DO API address (@cagedmantis)
* update godo to v1.2.0 (@andrewsykim)
* update kubernetes dependenicies to v1.10.2 (@andrewsykim)

## v0.1.4 (alpha) - March 18th 2018

* Support loadbalancer sticky sessions (@xmudrii)
* Add RBAC ClusterRole, ClusterRoleBindings and ServiceAccount

Supports Kubernetes Versions: v1.8.X - v1.9.X

## v0.1.3 (alpha) - December 13th 2017

* Support clusters where nodeName is the private or public IP (@klausenbusk)
* Switch Docker base image to Alpine from Ubuntu (@klausenbusk)

Supports Kubernetes Versions: v1.8

## v0.1.2 (alpha) - October 5th 2017

* Implement InstanceExistsByProviderID (@andrewsykim)
* Cloud Controller Manager should run as a critical pod with resource requests (@andrewsykim)
* Handle new provider ID format in node spec - digitalocean://droplet-id (@andrewsykim)
* Implement GetZoneByProviderID and GetZoneByNodeName (@bhcleek)
* Remove import for in-tree cloud provider - results in smaller binary (@andrewsykim)

Supports Kubernetes Versions: v1.8

## v0.1.1 (alpha) - September 27th 2017

* Wait for load balancer to be active to retrieve its IP (@odacremolbap)
* Use pagination when listing all droplets (@yuvalsade)

Supports Kubernetes Versions: v1.7

## v0.1.0 (alpha) - August 10th 2017

* implement nodecontroller - responsible for: address managemnet, monitoring node status and node deletions.
* implement zones - responsible for assigning nodes a zone in DigitalOcean
* implement servicecontroller - responsible for: creating, updating and deleting services of type `LoadBalancer` with DO loadbalancers.

Supports Kubernetes Versions: v1.7<|MERGE_RESOLUTION|>--- conflicted
+++ resolved
@@ -1,15 +1,13 @@
 # CHANGELOG
 
-<<<<<<< HEAD
 ## v0.1.36 (beta) - January 14, 2022
 
 * Update Kubernetes dependencies to 1.22.5 (@cshoop)
-=======
+
 ## v0.1.35 (beta) - Oct 18 2021
 
 * Add annotation for specifiying load balancer size unit.
 * Add annotation for disabling automatic DNS record creation for load balancer Let's Encrypt certs.
->>>>>>> 72562f80
 
 ## v0.1.34 (beta) - Sept 7 2021
 
